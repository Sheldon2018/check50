--- conflicted
+++ resolved
@@ -1,13 +1,8 @@
-<<<<<<< HEAD
 .*
 !.gitignore
 *.c
-__pycache__/
-=======
 *.pyc
 *.egg-info
 dist
 build
-__pycache__/
-pset7/
->>>>>>> ac373583
+__pycache__/